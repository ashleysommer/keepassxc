--- conflicted
+++ resolved
@@ -6,13 +6,8 @@
    <rect>
     <x>0</x>
     <y>0</y>
-<<<<<<< HEAD
     <width>684</width>
     <height>394</height>
-=======
-    <width>541</width>
-    <height>311</height>
->>>>>>> 06e08557
    </rect>
   </property>
   <layout class="QFormLayout" name="formLayout">
@@ -60,6 +55,13 @@
      </property>
     </widget>
    </item>
+   <item row="5" column="0">
+    <widget class="QCheckBox" name="autoReloadOnChangeCheckBox">
+     <property name="text">
+      <string>Automatically reload when the database is expernally modified</string>
+     </property>
+    </widget>
+   </item>
    <item row="6" column="0">
     <widget class="QCheckBox" name="minimizeOnCopyCheckBox">
      <property name="text">
@@ -101,7 +103,6 @@
    <item row="10" column="1">
     <widget class="QComboBox" name="languageComboBox"/>
    </item>
-<<<<<<< HEAD
    <item row="10" column="0">
     <widget class="QCheckBox" name="systrayShowCheckBox">
      <property name="text">
@@ -208,15 +209,6 @@
      </item>
     </layout>
    </item>
-=======
-   <item row="5" column="0">
-    <widget class="QCheckBox" name="autoReloadOnChangeCheckBox">
-     <property name="text">
-      <string>Automatically reload when the database is expernally modified</string>
-     </property>
-    </widget>
-   </item>
->>>>>>> 06e08557
   </layout>
  </widget>
  <customwidgets>
