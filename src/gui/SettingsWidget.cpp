--- conflicted
+++ resolved
@@ -22,27 +22,6 @@
 #include "autotype/AutoType.h"
 #include "core/Config.h"
 #include "core/Translator.h"
-
-class SettingsWidget::ExtraPage
-{
-public:
-    ExtraPage(ISettingsPage* page, QWidget* widget): settingsPage(page), widget(widget)
-    {}
-
-    void loadSettings() const
-    {
-        settingsPage->loadSettings(widget);
-    }
-
-    void saveSettings() const
-    {
-        settingsPage->saveSettings(widget);
-    }
-
-private:
-    QSharedPointer<ISettingsPage> settingsPage;
-    QWidget*                      widget;
-};
 
 SettingsWidget::SettingsWidget(QWidget* parent)
     : EditWidget(parent)
@@ -81,14 +60,6 @@
 {
 }
 
-void SettingsWidget::addSettingsPage(ISettingsPage *page)
-{
-    QWidget * widget = page->createWidget();
-    widget->setParent(this);
-    m_extraPages.append(ExtraPage(page, widget));
-    add(page->name(), widget);
-}
-
 void SettingsWidget::loadSettings()
 {
     m_generalUi->rememberLastDatabasesCheckBox->setChecked(config()->get("RememberLastDatabases").toBool());
@@ -98,9 +69,6 @@
     m_generalUi->autoSaveOnExitCheckBox->setChecked(config()->get("AutoSaveOnExit").toBool());
     m_generalUi->minimizeOnCopyCheckBox->setChecked(config()->get("MinimizeOnCopy").toBool());
     m_generalUi->useGroupIconOnEntryCreationCheckBox->setChecked(config()->get("UseGroupIconOnEntryCreation").toBool());
-<<<<<<< HEAD
-    m_generalUi->reloadBehavior->setCurrentIndex(config()->get("ReloadBehavior").toInt());
-=======
     m_generalUi->autoTypeEntryTitleMatchCheckBox->setChecked(config()->get("AutoTypeEntryTitleMatch").toBool());
 
     m_generalUi->languageComboBox->clear();
@@ -115,7 +83,6 @@
 
     m_generalUi->systrayShowCheckBox->setChecked(config()->get("GUI/ShowTrayIcon").toBool());
     m_generalUi->systrayMinimizeToTrayCheckBox->setChecked(config()->get("GUI/MinimizeToTray").toBool());
->>>>>>> 835c411d
 
     if (autoType()->isAvailable()) {
         m_globalAutoTypeKey = static_cast<Qt::Key>(config()->get("GlobalAutoTypeKey").toInt());
@@ -134,8 +101,7 @@
     m_secUi->passwordCleartextCheckBox->setChecked(config()->get("security/passwordscleartext").toBool());
 
     m_secUi->autoTypeAskCheckBox->setChecked(config()->get("security/autotypeask").toBool());
-    Q_FOREACH (const ExtraPage& page, m_extraPages)
-        page.loadSettings();
+
     setCurrentRow(0);
 }
 
@@ -150,9 +116,6 @@
     config()->set("MinimizeOnCopy", m_generalUi->minimizeOnCopyCheckBox->isChecked());
     config()->set("UseGroupIconOnEntryCreation",
                   m_generalUi->useGroupIconOnEntryCreationCheckBox->isChecked());
-<<<<<<< HEAD
-    config()->set("ReloadBehavior", m_generalUi->reloadBehavior->currentIndex());
-=======
     config()->set("AutoTypeEntryTitleMatch",
                   m_generalUi->autoTypeEntryTitleMatchCheckBox->isChecked());
     int currentLangIndex = m_generalUi->languageComboBox->currentIndex();
@@ -161,7 +124,6 @@
     config()->set("GUI/ShowTrayIcon", m_generalUi->systrayShowCheckBox->isChecked());
     config()->set("GUI/MinimizeToTray", m_generalUi->systrayMinimizeToTrayCheckBox->isChecked());
 
->>>>>>> 835c411d
     if (autoType()->isAvailable()) {
         config()->set("GlobalAutoTypeKey", m_generalUi->autoTypeShortcutWidget->key());
         config()->set("GlobalAutoTypeModifiers",
@@ -176,8 +138,6 @@
     config()->set("security/passwordscleartext", m_secUi->passwordCleartextCheckBox->isChecked());
 
     config()->set("security/autotypeask", m_secUi->autoTypeAskCheckBox->isChecked());
-    Q_FOREACH (const ExtraPage& page, m_extraPages)
-        page.saveSettings();
 
     Q_EMIT editFinished(true);
 }
