<?xml version="1.0" encoding="UTF-8"?>
<ui version="4.0">
 <class>OptionDialog</class>
 <widget class="QWidget" name="OptionDialog">
  <property name="geometry">
   <rect>
    <x>0</x>
    <y>0</y>
    <width>605</width>
    <height>429</height>
   </rect>
  </property>
  <property name="windowTitle">
   <string>Dialog</string>
  </property>
  <layout class="QVBoxLayout" name="verticalLayout">
   <item>
    <widget class="QCheckBox" name="enableHttpServer">
     <property name="text">
      <string>Enable KeepassXC HTTP protocol
This is required for accessing your databases from ChromeIPass or PassIFox</string>
     </property>
    </widget>
   </item>
   <item>
    <widget class="QTabWidget" name="tabWidget">
     <property name="currentIndex">
      <number>0</number>
     </property>
     <widget class="QWidget" name="tab">
      <attribute name="title">
       <string>General</string>
      </attribute>
      <layout class="QVBoxLayout" name="verticalLayout_2">
       <item>
        <widget class="QCheckBox" name="showNotification">
         <property name="text">
          <string>Sh&amp;ow a notification when credentials are requested</string>
         </property>
        </widget>
       </item>
       <item>
        <widget class="QCheckBox" name="bestMatchOnly">
         <property name="text">
          <string>&amp;Return only best matching entries for a URL instead
of all entries for the whole domain</string>
         </property>
        </widget>
       </item>
       <item>
        <widget class="QCheckBox" name="unlockDatabase">
         <property name="text">
          <string>Re&amp;quest to unlock the database if it is locked</string>
         </property>
        </widget>
       </item>
       <item>
        <widget class="QCheckBox" name="matchUrlScheme">
         <property name="text">
          <string>&amp;Match URL schemes
Only entries with the same scheme (http://, https://, ftp://, ...) are returned</string>
         </property>
        </widget>
       </item>
       <item>
        <widget class="QRadioButton" name="sortByUsername">
         <property name="text">
          <string>Sort matching entries by &amp;username</string>
         </property>
        </widget>
       </item>
       <item>
        <widget class="QRadioButton" name="sortByTitle">
         <property name="text">
          <string>Sort &amp;matching entries by title</string>
         </property>
        </widget>
       </item>
       <item>
        <widget class="QPushButton" name="removeSharedEncryptionKeys">
         <property name="text">
          <string>R&amp;emove all shared encryption keys from active database</string>
         </property>
        </widget>
       </item>
       <item>
        <widget class="QPushButton" name="removeStoredPermissions">
         <property name="text">
          <string>Re&amp;move all stored permissions from entries in active database</string>
         </property>
        </widget>
       </item>
       <item>
        <spacer name="verticalSpacer_2">
         <property name="orientation">
          <enum>Qt::Vertical</enum>
         </property>
         <property name="sizeHint" stdset="0">
          <size>
           <width>20</width>
           <height>40</height>
          </size>
         </property>
        </spacer>
       </item>
      </layout>
     </widget>
     <widget class="QWidget" name="tab_3">
      <attribute name="title">
       <string>Password generator</string>
      </attribute>
      <layout class="QVBoxLayout" name="verticalLayout_4">
       <item>
        <widget class="HttpPasswordGeneratorWidget" name="passwordGenerator" native="true"/>
       </item>
       <item>
        <spacer name="verticalSpacer_3">
         <property name="orientation">
          <enum>Qt::Vertical</enum>
         </property>
         <property name="sizeHint" stdset="0">
          <size>
           <width>20</width>
           <height>40</height>
          </size>
         </property>
        </spacer>
       </item>
      </layout>
     </widget>
     <widget class="QWidget" name="tab_2">
      <attribute name="title">
       <string>Advanced</string>
      </attribute>
      <layout class="QVBoxLayout" name="verticalLayout_3">
       <item>
        <widget class="QLabel" name="label">
         <property name="font">
          <font>
           <weight>75</weight>
           <bold>true</bold>
          </font>
         </property>
         <property name="styleSheet">
          <string notr="true">color: rgb(255, 0, 0);</string>
         </property>
         <property name="text">
<<<<<<< HEAD
          <string>Activate the following only if you know what you are doing!</string>
=======
          <string>The following options can be dangerous. Change them only if you know what you are doing.</string>
>>>>>>> a938b7aa
         </property>
        </widget>
       </item>
       <item>
        <widget class="QCheckBox" name="alwaysAllowAccess">
         <property name="text">
          <string>Always allow &amp;access to entries</string>
         </property>
        </widget>
       </item>
       <item>
        <widget class="QCheckBox" name="alwaysAllowUpdate">
         <property name="text">
          <string>Always allow &amp;updating entries</string>
         </property>
        </widget>
       </item>
       <item>
        <widget class="QCheckBox" name="searchInAllDatabases">
         <property name="text">
          <string>Searc&amp;h in all opened databases for matching entries</string>
         </property>
        </widget>
       </item>
       <item>
        <widget class="QLabel" name="label_3">
         <property name="text">
          <string>Only the selected database has to be connected with a client!</string>
         </property>
         <property name="indent">
          <number>30</number>
         </property>
        </widget>
       </item>
       <item>
        <widget class="QCheckBox" name="supportKphFields">
         <property name="text">
          <string>&amp;Return advanced string fields which start with &quot;KPH: &quot;</string>
         </property>
        </widget>
       </item>
       <item>
        <widget class="QLabel" name="label_2">
         <property name="text">
          <string>Automatically creating or updating string fields is not supported.</string>
         </property>
         <property name="indent">
          <number>30</number>
         </property>
        </widget>
       </item>
       <item>
        <spacer name="verticalSpacer_4">
         <property name="orientation">
          <enum>Qt::Vertical</enum>
         </property>
         <property name="sizeType">
          <enum>QSizePolicy::Fixed</enum>
         </property>
         <property name="sizeHint" stdset="0">
          <size>
           <width>20</width>
           <height>20</height>
          </size>
         </property>
        </spacer>
       </item>
       <item>
        <layout class="QGridLayout" name="gridLayout">
         <item row="1" column="1">
          <widget class="QLineEdit" name="httpPort">
           <property name="inputMask">
            <string notr="true">d0000</string>
           </property>
           <property name="placeholderText">
            <string>Default port: 19455</string>
           </property>
          </widget>
         </item>
         <item row="2" column="1">
          <widget class="QLabel" name="label_5">
           <property name="text">
            <string>KeePassXC will listen to this port on 127.0.0.1</string>
           </property>
          </widget>
         </item>
         <item row="1" column="0">
          <widget class="QLabel" name="label_4">
           <property name="sizePolicy">
            <sizepolicy hsizetype="Preferred" vsizetype="Preferred">
             <horstretch>0</horstretch>
             <verstretch>0</verstretch>
            </sizepolicy>
           </property>
           <property name="text">
            <string>HTTP Port:</string>
           </property>
           <property name="alignment">
            <set>Qt::AlignLeading|Qt::AlignLeft|Qt::AlignVCenter</set>
           </property>
          </widget>
         </item>
        </layout>
       </item>
       <item>
        <spacer name="verticalSpacer">
         <property name="orientation">
          <enum>Qt::Vertical</enum>
         </property>
         <property name="sizeHint" stdset="0">
          <size>
           <width>20</width>
           <height>40</height>
          </size>
         </property>
        </spacer>
       </item>
      </layout>
     </widget>
    </widget>
   </item>
  </layout>
 </widget>
 <customwidgets>
  <customwidget>
   <class>HttpPasswordGeneratorWidget</class>
   <extends>QWidget</extends>
   <header>http/HttpPasswordGeneratorWidget.h</header>
   <container>1</container>
  </customwidget>
 </customwidgets>
 <resources/>
 <connections/>
</ui><|MERGE_RESOLUTION|>--- conflicted
+++ resolved
@@ -145,11 +145,7 @@
           <string notr="true">color: rgb(255, 0, 0);</string>
          </property>
          <property name="text">
-<<<<<<< HEAD
-          <string>Activate the following only if you know what you are doing!</string>
-=======
           <string>The following options can be dangerous. Change them only if you know what you are doing.</string>
->>>>>>> a938b7aa
          </property>
         </widget>
        </item>
