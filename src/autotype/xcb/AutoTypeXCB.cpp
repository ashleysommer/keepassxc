--- conflicted
+++ resolved
@@ -830,14 +830,6 @@
     nanosleep(&ts, nullptr);
 }
 
-<<<<<<< HEAD
-int AutoTypePlatformX11::initialTimeout()
-{
-    return 500;
-}
-
-=======
->>>>>>> 2bb72eba
 bool AutoTypePlatformX11::raiseWindow(WId window)
 {
     if (m_atomNetActiveWindow == None) {
